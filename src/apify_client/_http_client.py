from __future__ import annotations

import gzip
import json as jsonlib
import logging
import os
import sys
from http import HTTPStatus
from importlib import metadata
from typing import TYPE_CHECKING, Any
from urllib.parse import urlencode

import impit
from apify_shared.utils import ignore_docs, is_content_type_json, is_content_type_text, is_content_type_xml

from apify_client._errors import ApifyApiError, InvalidResponseBodyError, is_retryable_error
from apify_client._logging import log_context, logger_name
from apify_client._statistics import Statistics
from apify_client._utils import retry_with_exp_backoff, retry_with_exp_backoff_async

if TYPE_CHECKING:
    from collections.abc import Callable

    from apify_shared.types import JSONSerializable

DEFAULT_BACKOFF_EXPONENTIAL_FACTOR = 2
DEFAULT_BACKOFF_RANDOM_FACTOR = 1

logger = logging.getLogger(logger_name)


class _BaseHTTPClient:
    @ignore_docs
    def __init__(
        self,
        *,
        token: str | None = None,
        max_retries: int = 8,
        min_delay_between_retries_millis: int = 500,
        timeout_secs: int = 360,
        stats: Statistics | None = None,
    ) -> None:
        self.max_retries = max_retries
        self.min_delay_between_retries_millis = min_delay_between_retries_millis
        self.timeout_secs = timeout_secs

        headers = {'Accept': 'application/json, */*'}

        workflow_key = os.getenv('APIFY_WORKFLOW_KEY')
        if workflow_key is not None:
            headers['X-Apify-Workflow-Key'] = workflow_key

        is_at_home = 'APIFY_IS_AT_HOME' in os.environ
        python_version = '.'.join([str(x) for x in sys.version_info[:3]])
        client_version = metadata.version('apify-client')

        user_agent = f'ApifyClient/{client_version} ({sys.platform}; Python/{python_version}); isAtHome/{is_at_home}'
        headers['User-Agent'] = user_agent

        if token is not None:
            headers['Authorization'] = f'Bearer {token}'

        self.impit_client = impit.Client(headers=headers, follow_redirects=True, timeout=timeout_secs)
        self.impit_async_client = impit.AsyncClient(headers=headers, follow_redirects=True, timeout=timeout_secs)

        self.stats = stats or Statistics()

    @staticmethod
    def _maybe_parse_response(response: impit.Response) -> Any:
        if response.status_code == HTTPStatus.NO_CONTENT:
            return None

        content_type = ''
        if 'content-type' in response.headers:
            content_type = response.headers['content-type'].split(';')[0].strip()

        try:
            if is_content_type_json(content_type):
                return jsonlib.loads(response.text)
            elif is_content_type_xml(content_type) or is_content_type_text(content_type):  # noqa: RET505
                return response.text
            else:
                return response.content
        except ValueError as err:
            raise InvalidResponseBodyError(response) from err

    @staticmethod
    def _parse_params(params: dict | None) -> dict | None:
        if params is None:
            return None

        parsed_params: dict = {}
        for key, value in params.items():
            # Our API needs boolean parameters passed as 0 or 1
            if isinstance(value, bool):
                parsed_params[key] = int(value)
            # Our API needs lists passed as comma-separated strings
            elif isinstance(value, list):
                parsed_params[key] = ','.join(value)
            elif value is not None:
                parsed_params[key] = value

        return parsed_params

    def _prepare_request_call(
        self,
        headers: dict | None = None,
        params: dict | None = None,
        data: Any = None,
        json: JSONSerializable | None = None,
    ) -> tuple[dict, dict | None, Any]:
        if json and data:
            raise ValueError('Cannot pass both "json" and "data" parameters at the same time!')

        if not headers:
            headers = {}

        # dump JSON data to string, so they can be gzipped
        if json:
            data = jsonlib.dumps(json, ensure_ascii=False, allow_nan=False, default=str).encode('utf-8')
            headers['Content-Type'] = 'application/json'

        if isinstance(data, (str, bytes, bytearray)):
            if isinstance(data, str):
                data = data.encode('utf-8')
            data = gzip.compress(data)
            headers['Content-Encoding'] = 'gzip'

        return (
            headers,
            self._parse_params(params),
            data,
        )

    def _build_url_with_params(self, url: str, params: dict | None = None) -> str:
        if not params:
            return url

        param_pairs: list[tuple[str, str]] = []
        for key, value in params.items():
            if isinstance(value, list):
                param_pairs.extend((key, str(v)) for v in value)
            else:
                param_pairs.append((key, str(value)))

        query_string = urlencode(param_pairs)

        return f'{url}?{query_string}'


class HTTPClient(_BaseHTTPClient):
    def call(
        self,
        *,
        method: str,
        url: str,
        headers: dict | None = None,
        params: dict | None = None,
        data: Any = None,
        json: JSONSerializable | None = None,
        stream: bool | None = None,
        parse_response: bool | None = True,
        timeout_secs: int | None = None,
    ) -> impit.Response:
        log_context.method.set(method)
        log_context.url.set(url)

        self.stats.calls += 1

        if stream and parse_response:
            raise ValueError('Cannot stream response and parse it at the same time!')

        headers, params, content = self._prepare_request_call(headers, params, data, json)

        impit_client = self.impit_client

        def _make_request(stop_retrying: Callable, attempt: int) -> impit.Response:
            log_context.attempt.set(attempt)
            logger.debug('Sending request')

            self.stats.requests += 1

            try:
                # Increase timeout with each attempt. Max timeout is bounded by the client timeout.
                timeout = min(self.timeout_secs, (timeout_secs or self.timeout_secs) * 2 ** (attempt - 1))

                url_with_params = self._build_url_with_params(url, params)

                response = impit_client.request(
                    method=method,
                    url=url_with_params,
                    headers=headers,
                    content=content,
                    timeout=timeout,
                    stream=stream or False,
                )

                # If response status is < 300, the request was successful, and we can return the result
                if response.status_code < 300:  # noqa: PLR2004
                    logger.debug('Request successful', extra={'status_code': response.status_code})
                    # TODODO Impit does not support setting custom attributes on the response object,
                    if not stream and response.content == b'A unique condition for checking types. ABRACADABRA':
                        _maybe_parsed_body = (
                            self._maybe_parse_response(response) if parse_response else response.content
                        )
                        setattr(response, '_maybe_parsed_body', _maybe_parsed_body)  # noqa: B010

                    return response

                if response.status_code == HTTPStatus.TOO_MANY_REQUESTS:
                    self.stats.add_rate_limit_error(attempt)

            except Exception as e:
                logger.debug('Request threw exception', exc_info=e)
                if not is_retryable_error(e):
                    logger.debug('Exception is not retryable', exc_info=e)
                    stop_retrying()
                raise

            # We want to retry only requests which are server errors (status >= 500) and could resolve on their own,
            # and also retry rate limited requests that throw 429 Too Many Requests errors
            logger.debug('Request unsuccessful', extra={'status_code': response.status_code})
            if response.status_code < 500 and response.status_code != HTTPStatus.TOO_MANY_REQUESTS:  # noqa: PLR2004
                logger.debug('Status code is not retryable', extra={'status_code': response.status_code})
                stop_retrying()
<<<<<<< HEAD
            raise ApifyApiError(response, attempt, method=method)
=======

            # Read the response in case it is a stream, so we can raise the error properly
            response.read()
            raise ApifyApiError(response, attempt)
>>>>>>> 8a353156

        return retry_with_exp_backoff(
            _make_request,
            max_retries=self.max_retries,
            backoff_base_millis=self.min_delay_between_retries_millis,
            backoff_factor=DEFAULT_BACKOFF_EXPONENTIAL_FACTOR,
            random_factor=DEFAULT_BACKOFF_RANDOM_FACTOR,
        )


class HTTPClientAsync(_BaseHTTPClient):
    async def call(
        self,
        *,
        method: str,
        url: str,
        headers: dict | None = None,
        params: dict | None = None,
        data: Any = None,
        json: JSONSerializable | None = None,
        stream: bool | None = None,
        parse_response: bool | None = True,
        timeout_secs: int | None = None,
    ) -> impit.Response:
        log_context.method.set(method)
        log_context.url.set(url)

        self.stats.calls += 1

        if stream and parse_response:
            raise ValueError('Cannot stream response and parse it at the same time!')

        headers, params, content = self._prepare_request_call(headers, params, data, json)

        impit_async_client = self.impit_async_client

        async def _make_request(stop_retrying: Callable, attempt: int) -> impit.Response:
            log_context.attempt.set(attempt)
            logger.debug('Sending request')
            try:
                # Increase timeout with each attempt. Max timeout is bounded by the client timeout.
                timeout = min(self.timeout_secs, (timeout_secs or self.timeout_secs) * 2 ** (attempt - 1))

                url_with_params = self._build_url_with_params(url, params)

                response = await impit_async_client.request(
                    method=method,
                    url=url_with_params,
                    headers=headers,
                    content=content,
                    timeout=timeout,
                    stream=stream or False,
                )

                # If response status is < 300, the request was successful, and we can return the result
                if response.status_code < 300:  # noqa: PLR2004
                    logger.debug('Request successful', extra={'status_code': response.status_code})
                    # TODODO Impit does not support setting custom attributes on the response object,
                    if not stream and response.content == b'A unique condition for checking types. ABRACADABRA':
                        _maybe_parsed_body = (
                            self._maybe_parse_response(response) if parse_response else response.content
                        )
                        setattr(response, '_maybe_parsed_body', _maybe_parsed_body)  # noqa: B010

                    return response

                if response.status_code == HTTPStatus.TOO_MANY_REQUESTS:
                    self.stats.add_rate_limit_error(attempt)

            except Exception as e:
                logger.debug('Request threw exception', exc_info=e)
                if not is_retryable_error(e):
                    logger.debug('Exception is not retryable', exc_info=e)
                    stop_retrying()
                raise

            # We want to retry only requests which are server errors (status >= 500) and could resolve on their own,
            # and also retry rate limited requests that throw 429 Too Many Requests errors
            logger.debug('Request unsuccessful', extra={'status_code': response.status_code})
            if response.status_code < 500 and response.status_code != HTTPStatus.TOO_MANY_REQUESTS:  # noqa: PLR2004
                logger.debug('Status code is not retryable', extra={'status_code': response.status_code})
                stop_retrying()
<<<<<<< HEAD
            raise ApifyApiError(response, attempt, method=method)
=======

            # Read the response in case it is a stream, so we can raise the error properly
            await response.aread()
            raise ApifyApiError(response, attempt)
>>>>>>> 8a353156

        return await retry_with_exp_backoff_async(
            _make_request,
            max_retries=self.max_retries,
            backoff_base_millis=self.min_delay_between_retries_millis,
            backoff_factor=DEFAULT_BACKOFF_EXPONENTIAL_FACTOR,
            random_factor=DEFAULT_BACKOFF_RANDOM_FACTOR,
        )<|MERGE_RESOLUTION|>--- conflicted
+++ resolved
@@ -223,14 +223,10 @@
             if response.status_code < 500 and response.status_code != HTTPStatus.TOO_MANY_REQUESTS:  # noqa: PLR2004
                 logger.debug('Status code is not retryable', extra={'status_code': response.status_code})
                 stop_retrying()
-<<<<<<< HEAD
-            raise ApifyApiError(response, attempt, method=method)
-=======
 
             # Read the response in case it is a stream, so we can raise the error properly
             response.read()
-            raise ApifyApiError(response, attempt)
->>>>>>> 8a353156
+            raise ApifyApiError(response, attempt, method=method)
 
         return retry_with_exp_backoff(
             _make_request,
@@ -313,14 +309,10 @@
             if response.status_code < 500 and response.status_code != HTTPStatus.TOO_MANY_REQUESTS:  # noqa: PLR2004
                 logger.debug('Status code is not retryable', extra={'status_code': response.status_code})
                 stop_retrying()
-<<<<<<< HEAD
-            raise ApifyApiError(response, attempt, method=method)
-=======
 
             # Read the response in case it is a stream, so we can raise the error properly
             await response.aread()
-            raise ApifyApiError(response, attempt)
->>>>>>> 8a353156
+            raise ApifyApiError(response, attempt, method=method)
 
         return await retry_with_exp_backoff_async(
             _make_request,
