--- conflicted
+++ resolved
@@ -1,10 +1,6 @@
 from __future__ import annotations
 
-<<<<<<< HEAD
-=======
 import json as jsonlib
-import warnings
->>>>>>> 1df67923
 from contextlib import asynccontextmanager, contextmanager
 from http import HTTPStatus
 from typing import TYPE_CHECKING, Any
