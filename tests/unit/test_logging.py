from __future__ import annotations

import asyncio
import json
import logging
import time
from datetime import datetime, timedelta
from typing import TYPE_CHECKING
from unittest.mock import patch

import pytest
from apify_shared.consts import ActorJobStatus
from werkzeug import Request, Response

from apify_client import ApifyClient, ApifyClientAsync
from apify_client._logging import RedirectLogFormatter
from apify_client.clients.resource_clients.log import StatusMessageWatcher, StreamedLog

if TYPE_CHECKING:
    from collections.abc import Iterator

    from _pytest.logging import LogCaptureFixture
    from pytest_httpserver import HTTPServer

_MOCKED_RUN_ID = 'mocked_run_id'
_MOCKED_ACTOR_NAME = 'mocked_actor_name'
_MOCKED_ACTOR_ID = 'mocked_actor_id'
_MOCKED_ACTOR_LOGS = (
    b'2025-05-13T07:24:12.588Z ACTOR: Pulling Docker image of build.\n'
    b'2025-05-13T07:24:12.686Z ACTOR: Creating Docker container.\n'
    b'2025-05-13T07:24:12.745Z ACTOR: Starting Docker container.\n',  # Several logs merged into one chunk
    b'2025-05-13T07:26:14.132Z [apify] DEBUG \xc3',  # Chunked log split in the middle of the multibyte character
    b'\xa1\n',  # part 2
    b'2025-05-13T07:24:14.132Z [apify] INFO multiline \n log\n',
    b'2025-05-13T07:25:14.132Z [apify] WARNING some warning\n',
    b'2025-05-13T07:26:14.132Z [apify] DEBUG c\n',
    b'2025-05-13T0',  # Chunked log that got split in the marker
    b'7:26:14.132Z [apify] DEBUG d\n'  # part 2
    b'2025-05-13T07:27:14.132Z [apify] DEB',  # Chunked log that got split outside of marker
    b'UG e\n',  # part 2
    # Already redirected message
    b'2025-05-13T07:28:14.132Z [apify.redirect-logger runId:4U1oAnKau6jpzjUuA] -> 2025-05-13T07:27:14.132Z ACTOR:...\n',
)
_EXISTING_LOGS_BEFORE_REDIRECT_ATTACH = 3

_EXPECTED_MESSAGES_AND_LEVELS = (
    ('2025-05-13T07:24:12.588Z ACTOR: Pulling Docker image of build.', logging.INFO),
    ('2025-05-13T07:24:12.686Z ACTOR: Creating Docker container.', logging.INFO),
    ('2025-05-13T07:24:12.745Z ACTOR: Starting Docker container.', logging.INFO),
    ('2025-05-13T07:26:14.132Z [apify] DEBUG á', logging.DEBUG),
    ('2025-05-13T07:24:14.132Z [apify] INFO multiline \n log', logging.INFO),
    ('2025-05-13T07:25:14.132Z [apify] WARNING some warning', logging.WARNING),
    ('2025-05-13T07:26:14.132Z [apify] DEBUG c', logging.DEBUG),
    ('2025-05-13T07:26:14.132Z [apify] DEBUG d', logging.DEBUG),
    ('2025-05-13T07:27:14.132Z [apify] DEBUG e', logging.DEBUG),
    (
        '2025-05-13T07:28:14.132Z [apify.redirect-logger runId:4U1oAnKau6jpzjUuA] -> '
        '2025-05-13T07:27:14.132Z ACTOR:...',
        logging.INFO,
    ),
)

_EXPECTED_MESSAGES_AND_LEVELS_WITH_STATUS_MESSAGES = (
    ('Status: RUNNING, Message: Initial message', logging.INFO),
    *_EXPECTED_MESSAGES_AND_LEVELS,
    ('Status: RUNNING, Message: Another message', logging.INFO),
    ('Status: SUCCEEDED, Message: Final message', logging.INFO),
)


class StatusResponseGenerator:
    """Generator for actor run status responses to simulate changing status over time."""

    def __init__(self) -> None:
        self.current_status_index = 0
        self.requests_for_current_status = 0
        self.min_requests_per_status = 5

        self.statuses = [
            ('Initial message', ActorJobStatus.RUNNING, False),
            ('Another message', ActorJobStatus.RUNNING, False),
            ('Final message', ActorJobStatus.SUCCEEDED, True),
        ]

    def get_response(self, _request: Request) -> Response:
        if self.current_status_index < len(self.statuses):
            message, status, is_terminal = self.statuses[self.current_status_index]
        else:
            message, status, is_terminal = self.statuses[-1]

        self.requests_for_current_status += 1

        if (
            self.requests_for_current_status >= self.min_requests_per_status
            and self.current_status_index < len(self.statuses) - 1
            and not is_terminal
        ):
            self.current_status_index += 1
            self.requests_for_current_status = 0

        status_data = {
            'data': {
                'id': _MOCKED_RUN_ID,
                'actId': _MOCKED_ACTOR_ID,
                'status': status,
                'statusMessage': message,
                'isStatusMessageTerminal': is_terminal,
            }
        }

        return Response(response=json.dumps(status_data), status=200, mimetype='application/json')


def _streaming_log_handler(_request: Request) -> Response:
    """Handler for streaming log requests."""

    def generate_logs() -> Iterator[bytes]:
        for chunk in _MOCKED_ACTOR_LOGS:
            yield chunk
            time.sleep(0.01)

    total_size = sum(len(chunk) for chunk in _MOCKED_ACTOR_LOGS)

    return Response(
        response=generate_logs(),
        status=200,
        mimetype='application/octet-stream',
        headers={'Content-Length': str(total_size)},
    )


@pytest.fixture
def mock_api(httpserver: HTTPServer) -> None:
    """Set up HTTP server with mocked API endpoints."""
    status_generator = StatusResponseGenerator()

    # Add actor run status endpoint
    httpserver.expect_request(f'/v2/actor-runs/{_MOCKED_RUN_ID}', method='GET').respond_with_handler(
        status_generator.get_response
    )

    # Add actor info endpoint
    httpserver.expect_request(f'/v2/acts/{_MOCKED_ACTOR_ID}', method='GET').respond_with_json(
        {'data': {'name': _MOCKED_ACTOR_NAME}}
    )

    # Add actor run creation endpoint
    httpserver.expect_request(f'/v2/acts/{_MOCKED_ACTOR_ID}/runs', method='POST').respond_with_json(
        {'data': {'id': _MOCKED_RUN_ID}}
    )

    httpserver.expect_request(
        f'/v2/actor-runs/{_MOCKED_RUN_ID}/log', method='GET', query_string='stream=1&raw=1'
    ).respond_with_handler(_streaming_log_handler)


@pytest.fixture
def propagate_stream_logs() -> None:
    """Enable propagation of logs to the caplog fixture."""
    StreamedLog._force_propagate = True
    StatusMessageWatcher._force_propagate = True
    logging.getLogger(f'apify.{_MOCKED_ACTOR_NAME}-{_MOCKED_RUN_ID}').setLevel(logging.DEBUG)


@pytest.fixture
def reduce_final_timeout_for_status_message_redirector() -> None:
    """Reduce timeout used by the `StatusMessageWatcher`.

    This timeout makes sense on the platform, but in tests it is better to reduce it to speed up the tests.
    """
    StatusMessageWatcher._final_sleep_time_s = 2


@pytest.mark.parametrize(
    ('log_from_start', 'expected_log_count'),
    [
        (True, len(_EXPECTED_MESSAGES_AND_LEVELS)),
        (False, len(_EXPECTED_MESSAGES_AND_LEVELS) - _EXISTING_LOGS_BEFORE_REDIRECT_ATTACH),
    ],
)
@pytest.mark.usefixtures('mock_api', 'propagate_stream_logs')
async def test_redirected_logs_async(
    *,
    caplog: LogCaptureFixture,
    log_from_start: bool,
    expected_log_count: int,
    httpserver: HTTPServer,
) -> None:
    """Test that redirected logs are formatted correctly."""

    api_url = httpserver.url_for('/').removesuffix('/')

    run_client = ApifyClientAsync(token='mocked_token', api_url=api_url).run(run_id=_MOCKED_RUN_ID)

    with patch('apify_client.clients.resource_clients.log.datetime') as mocked_datetime:
        # Mock `now()` so that it has timestamp bigger than the first 3 logs
        mocked_datetime.now.return_value = datetime.fromisoformat('2025-05-13T07:24:14.132+00:00')
        streamed_log = await run_client.get_streamed_log(from_start=log_from_start)

    # Set `propagate=True` during the tests, so that caplog can see the logs..
    logger_name = f'apify.{_MOCKED_ACTOR_NAME}-{_MOCKED_RUN_ID}'

    with caplog.at_level(logging.DEBUG, logger=logger_name):
        async with streamed_log:
            # Do stuff while the log from the other Actor is being redirected to the logs.
            await asyncio.sleep(1)

    # Ensure logs are propagated
    assert {(record.message, record.levelno) for record in caplog.records} == set(
        _EXPECTED_MESSAGES_AND_LEVELS[-expected_log_count:]
    )


@pytest.mark.parametrize(
    ('log_from_start', 'expected_log_count'),
    [
        (True, len(_EXPECTED_MESSAGES_AND_LEVELS)),
        (False, len(_EXPECTED_MESSAGES_AND_LEVELS) - _EXISTING_LOGS_BEFORE_REDIRECT_ATTACH),
    ],
)
@pytest.mark.usefixtures('mock_api', 'propagate_stream_logs')
def test_redirected_logs_sync(
    *,
    caplog: LogCaptureFixture,
    log_from_start: bool,
    expected_log_count: int,
    httpserver: HTTPServer,
) -> None:
    """Test that redirected logs are formatted correctly."""

    api_url = httpserver.url_for('/').removesuffix('/')

    run_client = ApifyClient(token='mocked_token', api_url=api_url).run(run_id=_MOCKED_RUN_ID)

    with patch('apify_client.clients.resource_clients.log.datetime') as mocked_datetime:
        # Mock `now()` so that it has timestamp bigger than the first 3 logs
        mocked_datetime.now.return_value = datetime.fromisoformat('2025-05-13T07:24:14.132+00:00')
        streamed_log = run_client.get_streamed_log(from_start=log_from_start)

    # Set `propagate=True` during the tests, so that caplog can see the logs..
    logger_name = f'apify.{_MOCKED_ACTOR_NAME}-{_MOCKED_RUN_ID}'

    with caplog.at_level(logging.DEBUG, logger=logger_name), streamed_log:
        # Do stuff while the log from the other Actor is being redirected to the logs.
<<<<<<< HEAD
        print(1)
        time.sleep(1)
        print(2)
=======
        time.sleep(1)
>>>>>>> d3d5923a

    # Ensure logs are propagated
    assert {(record.message, record.levelno) for record in caplog.records} == set(
        _EXPECTED_MESSAGES_AND_LEVELS[-expected_log_count:]
    )


@pytest.mark.usefixtures('mock_api', 'propagate_stream_logs', 'reduce_final_timeout_for_status_message_redirector')
async def test_actor_call_redirect_logs_to_default_logger_async(
    caplog: LogCaptureFixture,
    httpserver: HTTPServer,
) -> None:
    """Test that logs are redirected correctly to the default logger.

    Caplog contains logs before formatting, so formatting is not included in the test expectations."""
    api_url = httpserver.url_for('/').removesuffix('/')

    logger_name = f'apify.{_MOCKED_ACTOR_NAME} runId:{_MOCKED_RUN_ID}'
    logger = logging.getLogger(logger_name)
    actor_client = ApifyClientAsync(token='mocked_token', api_url=api_url).actor(actor_id=_MOCKED_ACTOR_ID)

    with caplog.at_level(logging.DEBUG, logger=logger_name):
        await actor_client.call()

    # Ensure expected handler and formater
    assert isinstance(logger.handlers[0].formatter, RedirectLogFormatter)
    assert isinstance(logger.handlers[0], logging.StreamHandler)

    # Ensure logs are propagated
    assert {(record.message, record.levelno) for record in caplog.records} == set(
        _EXPECTED_MESSAGES_AND_LEVELS_WITH_STATUS_MESSAGES
    )


@pytest.mark.usefixtures('mock_api', 'propagate_stream_logs', 'reduce_final_timeout_for_status_message_redirector')
def test_actor_call_redirect_logs_to_default_logger_sync(
    caplog: LogCaptureFixture,
    httpserver: HTTPServer,
) -> None:
    """Test that logs are redirected correctly to the default logger.

    Caplog contains logs before formatting, so formatting is not included in the test expectations."""
    api_url = httpserver.url_for('/').removesuffix('/')

    logger_name = f'apify.{_MOCKED_ACTOR_NAME} runId:{_MOCKED_RUN_ID}'
    logger = logging.getLogger(logger_name)
    actor_client = ApifyClient(token='mocked_token', api_url=api_url).actor(actor_id=_MOCKED_ACTOR_ID)

    with caplog.at_level(logging.DEBUG, logger=logger_name):
        actor_client.call()

    # Ensure expected handler and formater
    assert isinstance(logger.handlers[0].formatter, RedirectLogFormatter)
    assert isinstance(logger.handlers[0], logging.StreamHandler)

    # Ensure logs are propagated
    assert {(record.message, record.levelno) for record in caplog.records} == set(
        _EXPECTED_MESSAGES_AND_LEVELS_WITH_STATUS_MESSAGES
    )


@pytest.mark.usefixtures('mock_api', 'propagate_stream_logs')
async def test_actor_call_no_redirect_logs_async(
    caplog: LogCaptureFixture,
    httpserver: HTTPServer,
) -> None:
    api_url = httpserver.url_for('/').removesuffix('/')

    logger_name = f'apify.{_MOCKED_ACTOR_NAME}-{_MOCKED_RUN_ID}'
    actor_client = ApifyClientAsync(token='mocked_token', api_url=api_url).actor(actor_id=_MOCKED_ACTOR_ID)

    with caplog.at_level(logging.DEBUG, logger=logger_name):
        await actor_client.call(logger=None)

    assert len(caplog.records) == 0


@pytest.mark.usefixtures('mock_api', 'propagate_stream_logs')
def test_actor_call_no_redirect_logs_sync(
    caplog: LogCaptureFixture,
    httpserver: HTTPServer,
) -> None:
    api_url = httpserver.url_for('/').removesuffix('/')

    logger_name = f'apify.{_MOCKED_ACTOR_NAME}-{_MOCKED_RUN_ID}'
    actor_client = ApifyClient(token='mocked_token', api_url=api_url).actor(actor_id=_MOCKED_ACTOR_ID)

    with caplog.at_level(logging.DEBUG, logger=logger_name):
        actor_client.call(logger=None)

    assert len(caplog.records) == 0


@pytest.mark.usefixtures('mock_api', 'propagate_stream_logs', 'reduce_final_timeout_for_status_message_redirector')
async def test_actor_call_redirect_logs_to_custom_logger_async(
    caplog: LogCaptureFixture,
    httpserver: HTTPServer,
) -> None:
    """Test that logs are redirected correctly to the custom logger."""
    api_url = httpserver.url_for('/').removesuffix('/')

    logger_name = 'custom_logger'
    logger = logging.getLogger(logger_name)
    actor_client = ApifyClientAsync(token='mocked_token', api_url=api_url).actor(actor_id=_MOCKED_ACTOR_ID)

    with caplog.at_level(logging.DEBUG, logger=logger_name):
        await actor_client.call(logger=logger)

    # Ensure logs are propagated
    assert {(record.message, record.levelno) for record in caplog.records} == set(
        _EXPECTED_MESSAGES_AND_LEVELS_WITH_STATUS_MESSAGES
    )


@pytest.mark.usefixtures('mock_api', 'propagate_stream_logs', 'reduce_final_timeout_for_status_message_redirector')
def test_actor_call_redirect_logs_to_custom_logger_sync(
    caplog: LogCaptureFixture,
    httpserver: HTTPServer,
) -> None:
    """Test that logs are redirected correctly to the custom logger."""
    api_url = httpserver.url_for('/').removesuffix('/')

    logger_name = 'custom_logger'
    logger = logging.getLogger(logger_name)
    actor_client = ApifyClient(token='mocked_token', api_url=api_url).actor(actor_id=_MOCKED_ACTOR_ID)

    with caplog.at_level(logging.DEBUG, logger=logger_name):
        actor_client.call(logger=logger)

    # Ensure logs are propagated
    assert {(record.message, record.levelno) for record in caplog.records} == set(
        _EXPECTED_MESSAGES_AND_LEVELS_WITH_STATUS_MESSAGES
    )


@pytest.mark.usefixtures('mock_api', 'propagate_stream_logs', 'reduce_final_timeout_for_status_message_redirector')
async def test_redirect_status_message_async(
    *,
    caplog: LogCaptureFixture,
    httpserver: HTTPServer,
) -> None:
    """Test redirected status and status messages."""
    api_url = httpserver.url_for('/').removesuffix('/')

    run_client = ApifyClientAsync(token='mocked_token', api_url=api_url).run(run_id=_MOCKED_RUN_ID)

    logger_name = f'apify.{_MOCKED_ACTOR_NAME}-{_MOCKED_RUN_ID}'

    status_message_redirector = await run_client.get_status_message_watcher(check_period=timedelta(seconds=0))
    with caplog.at_level(logging.DEBUG, logger=logger_name):
        async with status_message_redirector:
            # Do stuff while the status from the other Actor is being redirected to the logs.
            await asyncio.sleep(1)

    assert caplog.records[0].message == 'Status: RUNNING, Message: Initial message'
    assert caplog.records[1].message == 'Status: RUNNING, Message: Another message'
    assert caplog.records[2].message == 'Status: SUCCEEDED, Message: Final message'


@pytest.mark.usefixtures('mock_api', 'propagate_stream_logs', 'reduce_final_timeout_for_status_message_redirector')
def test_redirect_status_message_sync(
    *,
    caplog: LogCaptureFixture,
    httpserver: HTTPServer,
) -> None:
    """Test redirected status and status messages."""

    api_url = httpserver.url_for('/').removesuffix('/')

    run_client = ApifyClient(token='mocked_token', api_url=api_url).run(run_id=_MOCKED_RUN_ID)

    logger_name = f'apify.{_MOCKED_ACTOR_NAME}-{_MOCKED_RUN_ID}'

    status_message_redirector = run_client.get_status_message_watcher(check_period=timedelta(seconds=0))
    with caplog.at_level(logging.DEBUG, logger=logger_name), status_message_redirector:
        # Do stuff while the status from the other Actor is being redirected to the logs.
        time.sleep(1)

    assert caplog.records[0].message == 'Status: RUNNING, Message: Initial message'
    assert caplog.records[1].message == 'Status: RUNNING, Message: Another message'
    assert caplog.records[2].message == 'Status: SUCCEEDED, Message: Final message'<|MERGE_RESOLUTION|>--- conflicted
+++ resolved
@@ -242,13 +242,7 @@
 
     with caplog.at_level(logging.DEBUG, logger=logger_name), streamed_log:
         # Do stuff while the log from the other Actor is being redirected to the logs.
-<<<<<<< HEAD
-        print(1)
         time.sleep(1)
-        print(2)
-=======
-        time.sleep(1)
->>>>>>> d3d5923a
 
     # Ensure logs are propagated
     assert {(record.message, record.levelno) for record in caplog.records} == set(
